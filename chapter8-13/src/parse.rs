use crate::scan::{num_format, Token, TokenInstance};
use std::fmt::Display;
use std::fmt::Formatter;

#[derive(Debug, Clone)]
pub enum Value {
    String(String),
    Boolean(bool),
    Number(f64),
    Nil,
}

#[derive(Debug)]
pub struct ParseError(String);

#[derive(Debug, Clone)]
pub enum Operator {
    Equal,
    Minus,
    Plus,
    Star,
    Bang,
    BangEqual,
    EqualEqual,
    Greater,
    GreaterEqual,
    Less,
    LessEqual,
    Slash,
    And,
    Or,
}

impl Display for Operator {
    fn fmt(&self, f: &mut Formatter<'_>) -> Result<(), std::fmt::Error> {
        match self {
            Operator::Equal => write!(f, "="),
            Operator::Minus => write!(f, "-"),
            Operator::Plus => write!(f, "+"),
            Operator::Star => write!(f, "*"),
            Operator::Bang => write!(f, "!"),
            Operator::BangEqual => write!(f, "!="),
            Operator::EqualEqual => write!(f, "=="),
            Operator::Greater => write!(f, ">"),
            Operator::GreaterEqual => write!(f, ">="),
            Operator::Less => write!(f, "<"),
            Operator::LessEqual => write!(f, "<="),
            Operator::Slash => write!(f, "/"),
            Operator::And => write!(f, "and"),
            Operator::Or => write!(f, "or"),
        }
    }
}

#[derive(Debug)]
pub enum Stmt {
    Block(Vec<Stmt>),
    Expression(Expr),
    If(Expr, Vec<Stmt>, Vec<Stmt>),
    Print(Expr),
    VarDecl(String, Option<Expr>),
    While(Expr, Vec<Stmt>),
}

impl Display for Stmt {
    fn fmt(&self, f: &mut Formatter<'_>) -> std::fmt::Result {
        match self {
            Stmt::Block(stmts) => {
                write!(f, "{{")?;
                for stmt in stmts {
                    write!(f, "{}", stmt)?;
                }
                write!(f, "}}")
            }
            Stmt::VarDecl(ident, expr) => write!(f, "var {} = {:?};", ident, expr),
            Stmt::Expression(expr) => write!(f, "{};", expr),
            Stmt::Print(expr) => write!(f, "print {};", expr),
            Stmt::If(cond, then_stmt, else_stmt) => {
                write!(f, "if {} then {:?} else {:?}", cond, then_stmt, else_stmt)
            }
            Stmt::While(expr, stmt) => write!(f, "while {} {:?}", expr, stmt),
        }
    }
}

#[derive(Debug)]
pub enum Expr {
    Assign(String, Box<Expr>),
    Binary(Box<Expr>, Operator, Box<Expr>),
<<<<<<< HEAD
    Call(Box<Expr>, Vec<Expr>), 
=======
    Call(Box<Expr>, Vec<Expr>),
>>>>>>> c6008712
    Grouping(Box<Expr>),
    Literal(Value),
    Logical(Box<Expr>, Operator, Box<Expr>),
    Unary(Operator, Box<Expr>),
    Variable(String),
}

impl Display for Expr {
    fn fmt(&self, f: &mut std::fmt::Formatter<'_>) -> std::fmt::Result {
        match self {
            Expr::Assign(ident, expr) => write!(f, "(set {} {})", ident, expr),
            Expr::Binary(l, operator, r) => write!(f, "({} {} {})", operator, l, r),
<<<<<<< HEAD
            Expr::Call(callee, params) => write!(f, "(Call {} {:?})", callee, params),
=======
            Expr::Call(callee, params) => write!(f, "({} {:?})", callee, params),
>>>>>>> c6008712
            Expr::Grouping(expr) => write!(f, "(grouping {})", expr),
            Expr::Literal(literal) => write!(f, "{}", literal),
            Expr::Logical(l, operator, r) => write!(f, "{} {} {}", l, operator, r),
            Expr::Unary(operator, expr) => write!(f, "({} {})", operator, expr),
            Expr::Variable(name) => write!(f, "{}", name),
        }
    }
}

impl Display for Value {
    fn fmt(&self, f: &mut std::fmt::Formatter<'_>) -> std::fmt::Result {
        match self {
            Value::Number(n) => write!(f, "{}", num_format(*n)),
            Value::String(string) => write!(f, "{}", string),
            Value::Boolean(b) => {
                if *b {
                    write!(f, "true")
                } else {
                    write!(f, "false")
                }
            }
            Value::Nil => write!(f, "nil"),
        }
    }
}

// Implement the expression parser

struct ParseState<'a> {
    source: &'a [TokenInstance],
    current: usize,
}

// Grammar
//
// program -> block* EOF ;
// block -> "{" declaration* "}" ;
// declaration -> varDecl | statement ;
// varDelc -> "var" IDENTIFIER ( "=" expression )? ";" ;

// statement -> exprStatement | printStatement | ifStatement | whileStatement | forStatement | block ;
// forStatement -> "for" "(" ( varDecl | exprStmt | ";" )
//   expression? ";"
//   expression? ")" statement ;
// whileStatement -> "while" "(" expression ")" statement ;
// exprStatement -> expression ";" ;
// printStatement -> print expression ";" ;
// ifStatement -> "if" "(" expression ")" ( "else" expression )? ;

// expression -> assignment ;
// assignment -> IDENTIFIER "=" assignment | logic_or;
// logic_or -> logic_and ( "or" logic_and )* ;
// logic_and -> equality  ( "and" equality ) ;
// equality -> comparison ( ( "!=" | "==" ) ) comparison )* ;
// comparison -> term ( ( ">" | ">=" | "<" | "<=" ) term )* ;
// term -> factor ( ( "-" | "+" ) ) factor )* ;
// factor -> unary ( ( "/" | "*" ) ) unary )* ;
// unary -> ( "!" | "-" ) unary | call ;
// call -> primary ( "(" arguments? ")" )* ;
// arguments -> expression ( "," expression )* ;

type ParseExprResult = Result<Expr, ParseError>;

pub fn parse(input: &[TokenInstance]) -> Result<Vec<Stmt>, ParseError> {
    let mut ps = ParseState {
        source: input,
        current: 0,
    };

    let mut statements = vec![];
    while !is_at_end(&ps) {
        let statement = parse_block(&mut ps)?;
        statements.push(statement);
    }
    Ok(statements)
}

fn parse_block(ps: &mut ParseState) -> Result<Stmt, ParseError> {
    let mut statements = vec![];
    match peek(ps).token_type.clone() {
        Token::LeftBrace => {
            advance(ps);
            loop {
                match peek(ps).token_type.clone() {
                    Token::RightBrace => {
                        advance(ps);
                        return Ok(Stmt::Block(statements));
                    }
                    Token::Eof => {
                        return Err(ParseError(
                            "Expected }} but reached end of input".to_string(),
                        ))
                    }
                    _ => {
                        let stmt = parse_block(ps)?;
                        statements.push(stmt)
                    }
                }
            }
        }
        _ => parse_declaration(ps),
    }
}

fn parse_declaration(ps: &mut ParseState) -> Result<Stmt, ParseError> {
    match peek(ps).token_type.clone() {
        Token::Var => {
            advance(ps);
            let token = advance(ps).token_type.clone();
            match token {
                Token::Identifier(ident) => match advance(ps).token_type.clone() {
                    Token::Equal => {
                        let expr = parse_expression(ps)?;
                        match advance(ps).token_type.clone() {
                            Token::Semicolon | Token::Eof => Ok(Stmt::VarDecl(ident, Some(expr))),
                            token => Err(ParseError(format!(
                                "Unexpected token when parsing declaration: {}",
                                token
                            ))),
                        }
                    }
                    Token::Semicolon | Token::Eof => Ok(Stmt::VarDecl(ident, None)),
                    token => Err(ParseError(format!(
                        "Unexpected token when parsing declaration: {}",
                        token
                    ))),
                },
                thing => return Err(ParseError(format!("Expected identifier, got {}", thing))),
            }
        }
        _ => parse_statement(ps),
    }
}

fn parse_statement(ps: &mut ParseState) -> Result<Stmt, ParseError> {
    let peeked = peek(ps);

    let response = match peeked.token_type {
        Token::Print => {
            advance(ps);
            let expr = parse_expression(ps)?;
            Stmt::Print(expr)
        }
        Token::For => {
            advance(ps);
            return parse_for(ps);
        }
        Token::While => {
            advance(ps);
            return parse_while(ps);
        }
        Token::If => {
            advance(ps);
            return parse_if(ps);
        }
        _ => Stmt::Expression(parse_expression(ps)?),
    };

    match &advance(ps).token_type {
        Token::Semicolon | Token::Eof => Ok(response),
        token => Err(ParseError(format!(
            "Unexpected token when parsing statement: {}",
            token
        ))),
    }
}

fn parse_while(ps: &mut ParseState) -> Result<Stmt, ParseError> {
    expect(ps, Token::LeftParen)?;
    let cond = parse_expression(ps)?;
    expect(ps, Token::RightParen)?;
    let stmt = parse_block(ps)?;
    Ok(Stmt::While(cond, vec![stmt]))
}

fn parse_for(ps: &mut ParseState) -> Result<Stmt, ParseError> {
    expect(ps, Token::LeftParen)?;
    let initializer = match peek(ps).token_type.clone() {
        Token::Semicolon => {
            advance(ps);
            None
        }
        Token::Var => Some(parse_declaration(ps)?),
        _ => Some(parse_statement(ps)?),
    };
    let condition = match peek(ps).token_type.clone() {
        Token::Semicolon => {
            advance(ps);
            Expr::Literal(Value::Boolean(true))
        }
        _ => parse_expression(ps)?,
    };
    expect(ps, Token::Semicolon)?;
    let increment = match peek(ps).token_type.clone() {
        Token::RightParen => {
            advance(ps);
            None
        }
        _ => {
            let expr = parse_expression(ps)?;
            expect(ps, Token::RightParen)?;
            Some(expr)
        }
    };
    let mut while_body_stmts: Vec<Stmt> = vec![parse_block(ps)?];

    if let Some(inc) = increment {
        while_body_stmts.push(Stmt::Expression(inc))
    }

    let body = Stmt::While(condition, while_body_stmts);

    if let Some(init) = initializer {
        Ok(Stmt::Block(vec![init, body]))
    } else {
        Ok(body)
    }
}

fn parse_if(ps: &mut ParseState) -> Result<Stmt, ParseError> {
    expect(ps, Token::LeftParen)?;
    let cond = parse_expression(ps)?;
    expect(ps, Token::RightParen)?;
    let then_stmt = parse_block(ps)?;

    match peek(ps).token_type.clone() {
        Token::Else => {
            advance(ps);
            let else_stmt = parse_block(ps)?;
            Ok(Stmt::If(cond, vec![then_stmt], vec![else_stmt]))
        }
        _ => Ok(Stmt::If(cond, vec![then_stmt], vec![])),
    }
}

fn parse_expression(ps: &mut ParseState) -> ParseExprResult {
    parse_assignment(ps)
}

fn parse_assignment(ps: &mut ParseState) -> ParseExprResult {
    let expr = parse_or(ps)?;

    match peek(ps).token_type.clone() {
        Token::Equal => {
            advance(ps);
            let value = parse_assignment(ps)?;

            let name = match expr {
                Expr::Variable(name) => name,
                _ => {
                    return Err(ParseError(format!(
                        "Tried to assign to not a variable: {}",
                        expr
                    )))
                }
            };

            Ok(Expr::Assign(name, Box::new(value)))
        }
        _ => Ok(expr),
    }
}

fn parse_equality(ps: &mut ParseState) -> ParseExprResult {
    let mut expr = parse_comparison(ps)?;

    loop {
        let peeked_token = peek(ps);
        let equality_operator = match &peeked_token.token_type {
            Token::BangEqual => Some(Operator::BangEqual),
            Token::EqualEqual => Some(Operator::EqualEqual),
            _ => None,
        };

        match equality_operator {
            Some(operator) => {
                advance(ps);
                let right = parse_comparison(ps)?;
                expr = Expr::Binary(Box::new(expr), operator, Box::new(right))
            }
            None => return Ok(expr),
        }
    }
}

fn parse_or(ps: &mut ParseState) -> ParseExprResult {
    let mut expr = parse_and(ps)?;
    loop {
        let peeked_token = peek(ps);
        match peeked_token.token_type {
            Token::Or => {
                advance(ps);
                let right = parse_and(ps)?;
                expr = Expr::Logical(Box::new(expr), Operator::Or, Box::new(right));
            }
            _ => return Ok(expr),
        }
    }
}

fn parse_and(ps: &mut ParseState) -> ParseExprResult {
    let mut expr = parse_equality(ps)?;
    loop {
        let peeked_token = peek(ps);
        match peeked_token.token_type {
            Token::And => {
                advance(ps);
                let right = parse_equality(ps)?;
                expr = Expr::Logical(Box::new(expr), Operator::And, Box::new(right));
            }
            _ => return Ok(expr),
        }
    }
}

fn parse_comparison(ps: &mut ParseState) -> ParseExprResult {
    let mut expr = parse_term(ps)?;
    loop {
        let peeked_token = peek(ps);
        let operator = match peeked_token.token_type {
            Token::LessEqual => Some(Operator::LessEqual),
            Token::GreaterEqual => Some(Operator::GreaterEqual),
            Token::Greater => Some(Operator::Greater),
            Token::Less => Some(Operator::Less),
            _ => None,
        };
        match operator {
            Some(operator) => {
                advance(ps);
                let right = parse_term(ps)?;
                expr = Expr::Binary(Box::new(expr), operator, Box::new(right));
            }
            None => return Ok(expr),
        }
    }
}

fn parse_term(ps: &mut ParseState) -> ParseExprResult {
    let mut expr = parse_factor(ps)?;
    loop {
        let peeked_token = peek(ps);
        let operator = match peeked_token.token_type {
            Token::Minus => Some(Operator::Minus),
            Token::Plus => Some(Operator::Plus),
            _ => None,
        };
        match operator {
            Some(operator) => {
                advance(ps);
                let right = parse_factor(ps)?;
                expr = Expr::Binary(Box::new(expr), operator, Box::new(right));
            }
            None => return Ok(expr),
        }
    }
}

fn parse_factor(ps: &mut ParseState) -> ParseExprResult {
    let mut expr = parse_unary(ps)?;
    loop {
        let peeked_token = peek(ps);
        let operator = match peeked_token.token_type {
            Token::Slash => Some(Operator::Slash),
            Token::Star => Some(Operator::Star),
            _ => None,
        };
        match operator {
            Some(operator) => {
                advance(ps);
                let right = parse_unary(ps)?;
                expr = Expr::Binary(Box::new(expr), operator, Box::new(right));
            }
            None => return Ok(expr),
        }
    }
}

fn parse_unary(ps: &mut ParseState) -> ParseExprResult {
    let token = peek(ps);

    let unary_op = match &token.token_type {
        Token::Bang => Some(Operator::Bang),
        Token::Minus => Some(Operator::Minus),
        _ => None,
    };

    match unary_op {
        Some(uo) => {
            advance(ps); // Need to advance since we peeked before only
            let unary = parse_unary(ps)?;
            Ok(Expr::Unary(uo, Box::new(unary)))
        }
        None => parse_call(ps),
<<<<<<< HEAD
=======
    }
}

fn parse_call(ps: &mut ParseState) -> ParseExprResult {
    let mut expr = parse_primary(ps)?;

    loop {
        let peeked = peek(ps);
        match peeked.token_type.clone() {
            Token::LeftParen => {
                advance(ps);
                expr = finish_call(expr, ps)?
            }
            _ => break,
        };
    }

    Ok(expr)
}

fn finish_call(callee: Expr, ps: &mut ParseState) -> ParseExprResult {
    let mut argument_exprs = vec![];

    if !matches!(peek(ps).token_type.clone(), Token::RightParen) {
        loop {
            if argument_exprs.len() == 255 {
                return Err(ParseError(format!("Exceed maximum argument count calling function {:?}", callee)))
            } else {
                let expr = parse_expression(ps)?;
                argument_exprs.push(expr);
                match expect(ps, Token::Comma) {
                    Ok(_) => continue,
                    Err(_) => break,
                }
            }
        }
>>>>>>> c6008712
    }
    expect(ps, Token::RightParen)?;
    Ok(Expr::Call(Box::new(callee), argument_exprs))
}

fn parse_call(ps: &mut ParseState) -> ParseExprResult {
    let mut callee_expr = parse_primary(ps)?;

    loop {
        let token = peek(ps);
        if token.token_type == Token::LeftParen {
            advance(ps);
            callee_expr = parse_finish_call(ps, callee_expr)?;
        } else {
            break;
        }
    }

    return Ok(callee_expr);
}

fn parse_finish_call(ps: &mut ParseState, callee: Expr) -> ParseExprResult {
    let mut arguments = vec![];
    let token = peek(ps);

    if token.token_type != Token::RightParen {
        loop {
            arguments.push(parse_expression(ps)?);
            let token = peek(ps);
            if token.token_type == Token::Comma {
                advance(ps);
            } else {
                break;
            }
        }
    }
    expect(ps, Token::RightParen)?;
    return Ok(Expr::Call(Box::new(callee), arguments))
}

// This is for when a primary finds a left paren. Parse an expression and expect
// a right paren.
fn parse_group(ps: &mut ParseState) -> ParseExprResult {
    let expr = parse_expression(ps)?;
    let token = advance(ps);

    match token.token_type {
        Token::RightParen => Ok(Expr::Grouping(Box::new(expr))),
        _ => Err(ParseError(format!(
            "Failed finding matching right paren {:?} {}",
            token, token.line
        ))),
    }
}

fn parse_primary(ps: &mut ParseState) -> ParseExprResult {
    let token = advance(ps);

    match &token.token_type {
        Token::True => Ok(Expr::Literal(Value::Boolean(true))),
        Token::False => Ok(Expr::Literal(Value::Boolean(false))),
        Token::Nil => Ok(Expr::Literal(Value::Nil)),
        Token::Number(n) => Ok(Expr::Literal(Value::Number(*n))),
        Token::String(s) => Ok(Expr::Literal(Value::String(s.clone()))),
        Token::Identifier(i) => Ok(Expr::Variable(i.to_string())),
        Token::LeftParen => parse_group(ps),
        _ => Err(ParseError(format!(
            "Failed matching primary {:?} {}",
            token, token.line
        ))),
    }
}

// Helpers

// You are at the end if you encounter the Eof token or there are no more tokens
fn is_at_end(ps: &ParseState) -> bool {
    match ps.source.get(ps.current) {
        Some(token_instance) => matches!(token_instance.token_type, Token::Eof),
        _ => false,
    }
}

// advance moves the parser to the next token and returns the current one
fn advance<'a>(ps: &'a mut ParseState) -> &'a TokenInstance {
    if !is_at_end(ps) {
        ps.current += 1;
    }
    previous(ps)
}

<<<<<<< HEAD
// expect consumes the token at current position, and advances. It is an 
// error if the token at current position does not match the token 
// parameter
=======
/// Expect will succeed and advance if the next token is the expected one, otherwise
/// it will return an error (and not advance in case you want to recover)
>>>>>>> c6008712
fn expect(ps: &mut ParseState, token: Token) -> Result<(), ParseError> {
    let next = advance(ps).token_type.clone();
    if next == token {
        Ok(())
    } else {
        if ps.current > 0 {
            ps.current -= 1;
        }
        Err(ParseError(format!(
            "Expected {} found {}",
            token, next
        )))
    }
}

// TODO could remove these unwraps and return Result
// previous returns the token prior to the one at the current parsing position
fn previous<'a>(ps: &'a ParseState) -> &'a TokenInstance {
    ps.source.get(ps.current - 1).unwrap()
}

// As you'd expect peek returns the token at the current parsing position
// without advancing
fn peek<'a>(ps: &'a ParseState) -> &'a TokenInstance {
    ps.source.get(ps.current).unwrap()
}

#[cfg(test)]
mod tests {
    use super::*;

    #[test]
    fn test_display_expression_kitchen_sink() {
        let expr: Expr = Expr::Binary(
            Box::new(Expr::Literal(Value::Number(100.0))),
            Operator::Plus,
            Box::new(Expr::Literal(Value::Number(200.0))),
        );

        assert_eq!("(+ 100.0 200.0)", format!("{}", expr));
    }
}<|MERGE_RESOLUTION|>--- conflicted
+++ resolved
@@ -87,11 +87,7 @@
 pub enum Expr {
     Assign(String, Box<Expr>),
     Binary(Box<Expr>, Operator, Box<Expr>),
-<<<<<<< HEAD
     Call(Box<Expr>, Vec<Expr>), 
-=======
-    Call(Box<Expr>, Vec<Expr>),
->>>>>>> c6008712
     Grouping(Box<Expr>),
     Literal(Value),
     Logical(Box<Expr>, Operator, Box<Expr>),
@@ -104,11 +100,7 @@
         match self {
             Expr::Assign(ident, expr) => write!(f, "(set {} {})", ident, expr),
             Expr::Binary(l, operator, r) => write!(f, "({} {} {})", operator, l, r),
-<<<<<<< HEAD
             Expr::Call(callee, params) => write!(f, "(Call {} {:?})", callee, params),
-=======
-            Expr::Call(callee, params) => write!(f, "({} {:?})", callee, params),
->>>>>>> c6008712
             Expr::Grouping(expr) => write!(f, "(grouping {})", expr),
             Expr::Literal(literal) => write!(f, "{}", literal),
             Expr::Logical(l, operator, r) => write!(f, "{} {} {}", l, operator, r),
@@ -502,48 +494,7 @@
             Ok(Expr::Unary(uo, Box::new(unary)))
         }
         None => parse_call(ps),
-<<<<<<< HEAD
-=======
-    }
-}
-
-fn parse_call(ps: &mut ParseState) -> ParseExprResult {
-    let mut expr = parse_primary(ps)?;
-
-    loop {
-        let peeked = peek(ps);
-        match peeked.token_type.clone() {
-            Token::LeftParen => {
-                advance(ps);
-                expr = finish_call(expr, ps)?
-            }
-            _ => break,
-        };
-    }
-
-    Ok(expr)
-}
-
-fn finish_call(callee: Expr, ps: &mut ParseState) -> ParseExprResult {
-    let mut argument_exprs = vec![];
-
-    if !matches!(peek(ps).token_type.clone(), Token::RightParen) {
-        loop {
-            if argument_exprs.len() == 255 {
-                return Err(ParseError(format!("Exceed maximum argument count calling function {:?}", callee)))
-            } else {
-                let expr = parse_expression(ps)?;
-                argument_exprs.push(expr);
-                match expect(ps, Token::Comma) {
-                    Ok(_) => continue,
-                    Err(_) => break,
-                }
-            }
-        }
->>>>>>> c6008712
-    }
-    expect(ps, Token::RightParen)?;
-    Ok(Expr::Call(Box::new(callee), argument_exprs))
+    }
 }
 
 fn parse_call(ps: &mut ParseState) -> ParseExprResult {
@@ -632,14 +583,9 @@
     previous(ps)
 }
 
-<<<<<<< HEAD
-// expect consumes the token at current position, and advances. It is an 
-// error if the token at current position does not match the token 
-// parameter
-=======
+
 /// Expect will succeed and advance if the next token is the expected one, otherwise
 /// it will return an error (and not advance in case you want to recover)
->>>>>>> c6008712
 fn expect(ps: &mut ParseState, token: Token) -> Result<(), ParseError> {
     let next = advance(ps).token_type.clone();
     if next == token {
